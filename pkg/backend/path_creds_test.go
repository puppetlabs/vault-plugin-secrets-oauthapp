package backend_test

import (
	"context"
	"fmt"
<<<<<<< HEAD
	"net/url"
=======
	"runtime"
	"sync/atomic"
>>>>>>> e1a9cb64
	"testing"
	"time"

	"github.com/hashicorp/vault/sdk/logical"
	"github.com/puppetlabs/leg/timeutil/pkg/clock/k8sext"
	"github.com/puppetlabs/vault-plugin-secrets-oauthapp/pkg/backend"
	"github.com/puppetlabs/vault-plugin-secrets-oauthapp/pkg/oauth2ext/devicecode"
	"github.com/puppetlabs/vault-plugin-secrets-oauthapp/pkg/provider"
	"github.com/puppetlabs/vault-plugin-secrets-oauthapp/pkg/testutil"
	"github.com/stretchr/testify/require"
	"golang.org/x/oauth2"
	"k8s.io/apimachinery/pkg/util/clock"
)

func TestBasicAuthCodeExchange(t *testing.T) {
	ctx, cancel := context.WithTimeout(context.Background(), 10*time.Second)
	defer cancel()

	client := testutil.MockClient{
		ID:     "abc",
		Secret: "def",
	}

	token := &provider.Token{
		Token: &oauth2.Token{
			AccessToken: "valid",
		},
	}

	pr := provider.NewRegistry()
	pr.MustRegister("mock", testutil.MockFactory(testutil.MockWithAuthCodeExchange(client, testutil.StaticMockAuthCodeExchange(token))))

	storage := &logical.InmemStorage{}

	b := backend.New(backend.Options{ProviderRegistry: pr})
	require.NoError(t, b.Setup(ctx, &logical.BackendConfig{}))

	// Write configuration.
	req := &logical.Request{
		Operation: logical.UpdateOperation,
		Path:      backend.ConfigPath,
		Storage:   storage,
		Data: map[string]interface{}{
			"client_id":     client.ID,
			"client_secret": client.Secret,
			"provider":      "mock",
		},
	}

	resp, err := b.HandleRequest(ctx, req)
	require.NoError(t, err)
	require.False(t, resp != nil && resp.IsError(), "response has error: %+v", resp.Error())
	require.Nil(t, resp)

	// Write a valid credential.
	req = &logical.Request{
		Operation: logical.UpdateOperation,
		Path:      backend.CredsPathPrefix + `test`,
		Storage:   storage,
		Data: map[string]interface{}{
			"code": "test",
		},
	}

	resp, err = b.HandleRequest(ctx, req)
	require.NoError(t, err)
	require.False(t, resp != nil && resp.IsError(), "response has error: %+v", resp.Error())
	require.Nil(t, resp)

	// Read the corresponding access token.
	req = &logical.Request{
		Operation: logical.ReadOperation,
		Path:      backend.CredsPathPrefix + `test`,
		Storage:   storage,
	}

	resp, err = b.HandleRequest(ctx, req)
	require.NoError(t, err)
	require.NotNil(t, resp)
	require.False(t, resp.IsError(), "response has error: %+v", resp.Error())
	require.Equal(t, token.AccessToken, resp.Data["access_token"])
	require.Equal(t, "Bearer", resp.Data["type"])
	require.Empty(t, resp.Data["expire_time"])
}

func TestInvalidAuthCodeExchange(t *testing.T) {
	ctx, cancel := context.WithTimeout(context.Background(), 10*time.Second)
	defer cancel()

	client := testutil.MockClient{
		ID:     "abc",
		Secret: "def",
	}

	exchange := testutil.RestrictMockAuthCodeExchange(map[string]testutil.MockAuthCodeExchangeFunc{
		"valid": testutil.RandomMockAuthCodeExchange,
	})

	pr := provider.NewRegistry()
	pr.MustRegister("mock", testutil.MockFactory(testutil.MockWithAuthCodeExchange(client, exchange)))

	storage := &logical.InmemStorage{}

	b := backend.New(backend.Options{ProviderRegistry: pr})
	require.NoError(t, b.Setup(ctx, &logical.BackendConfig{}))

	// Write configuration.
	req := &logical.Request{
		Operation: logical.UpdateOperation,
		Path:      backend.ConfigPath,
		Storage:   storage,
		Data: map[string]interface{}{
			"client_id":     client.ID,
			"client_secret": client.Secret,
			"provider":      "mock",
		},
	}

	resp, err := b.HandleRequest(ctx, req)
	require.NoError(t, err)
	require.False(t, resp != nil && resp.IsError(), "response has error: %+v", resp.Error())
	require.Nil(t, resp)

	// Write an invalid credential.
	req = &logical.Request{
		Operation: logical.UpdateOperation,
		Path:      backend.CredsPathPrefix + `test`,
		Storage:   storage,
		Data: map[string]interface{}{
			"code": "invalid",
		},
	}

	resp, err = b.HandleRequest(ctx, req)
	require.NoError(t, err)
	require.NotNil(t, resp)
	require.EqualError(t, resp.Error(), "exchange failed: server rejected request: unauthorized_client")
}

func TestRefreshableAuthCodeExchange(t *testing.T) {
	ctx, cancel := context.WithTimeout(context.Background(), 10*time.Second)
	defer cancel()

	client := testutil.MockClient{
		ID:     "abc",
		Secret: "def",
	}

	refresh := func(i int) (time.Duration, error) {
		switch i {
		case 1:
			// Start with a short duration, which will force a refresh within
			// the library's grace period (< 10 seconds to expiry).
			return 2 * time.Second, nil
		default:
			return 10 * time.Minute, nil
		}
	}

	exchange := testutil.RefreshableMockAuthCodeExchange(testutil.IncrementMockAuthCodeExchange("token_"), refresh)

	pr := provider.NewRegistry()
	pr.MustRegister("mock", testutil.MockFactory(testutil.MockWithAuthCodeExchange(client, exchange)))

	storage := &logical.InmemStorage{}

	b := backend.New(backend.Options{ProviderRegistry: pr})
	require.NoError(t, b.Setup(ctx, &logical.BackendConfig{}))

	// Write configuration.
	req := &logical.Request{
		Operation: logical.UpdateOperation,
		Path:      backend.ConfigPath,
		Storage:   storage,
		Data: map[string]interface{}{
			"client_id":     client.ID,
			"client_secret": client.Secret,
			"provider":      "mock",
		},
	}

	resp, err := b.HandleRequest(ctx, req)
	require.NoError(t, err)
	require.False(t, resp != nil && resp.IsError(), "response has error: %+v", resp.Error())
	require.Nil(t, resp)

	// Write a valid credential.
	req = &logical.Request{
		Operation: logical.UpdateOperation,
		Path:      backend.CredsPathPrefix + `test`,
		Storage:   storage,
		Data: map[string]interface{}{
			"code": "test",
		},
	}

	resp, err = b.HandleRequest(ctx, req)
	require.NoError(t, err)
	require.False(t, resp != nil && resp.IsError(), "response has error: %+v", resp.Error())
	require.Nil(t, resp)

	// Read the corresponding access token. This should force a refresh, meaning
	// that our token value will be "token_2" (rather than the initial value of
	// "token_1").
	req = &logical.Request{
		Operation: logical.ReadOperation,
		Path:      backend.CredsPathPrefix + `test`,
		Storage:   storage,
	}

	resp, err = b.HandleRequest(ctx, req)
	require.NoError(t, err)
	require.NotNil(t, resp)
	require.False(t, resp.IsError(), "response has error: %+v", resp.Error())
	require.Equal(t, "token_2", resp.Data["access_token"])
	require.Equal(t, "Bearer", resp.Data["type"])
	require.NotEmpty(t, resp.Data["expire_time"])
}

func TestRefreshFailureReturnsNotConfigured(t *testing.T) {
	ctx, cancel := context.WithTimeout(context.Background(), 10*time.Second)
	defer cancel()

	client := testutil.MockClient{
		ID:     "abc",
		Secret: "def",
	}

	refresh := func(i int) (time.Duration, error) {
		switch i {
		case 1:
			// Start with a short duration, which will force a refresh within
			// the library's grace period (< 10 seconds to expiry).
			return 2 * time.Second, nil
		default:
			// Now we'll force a refresh failure.
			return 0, fmt.Errorf("you are not welcome")
		}
	}

	exchange := testutil.RefreshableMockAuthCodeExchange(testutil.IncrementMockAuthCodeExchange("token_"), refresh)

	pr := provider.NewRegistry()
	pr.MustRegister("mock", testutil.MockFactory(testutil.MockWithAuthCodeExchange(client, exchange)))

	storage := &logical.InmemStorage{}

	b := backend.New(backend.Options{ProviderRegistry: pr})
	require.NoError(t, b.Setup(ctx, &logical.BackendConfig{}))

	// Write configuration.
	req := &logical.Request{
		Operation: logical.UpdateOperation,
		Path:      backend.ConfigPath,
		Storage:   storage,
		Data: map[string]interface{}{
			"client_id":     client.ID,
			"client_secret": client.Secret,
			"provider":      "mock",
		},
	}

	resp, err := b.HandleRequest(ctx, req)
	require.NoError(t, err)
	require.False(t, resp != nil && resp.IsError(), "response has error: %+v", resp.Error())
	require.Nil(t, resp)

	// Write a valid credential.
	req = &logical.Request{
		Operation: logical.UpdateOperation,
		Path:      backend.CredsPathPrefix + `test`,
		Storage:   storage,
		Data: map[string]interface{}{
			"code": "test",
		},
	}

	resp, err = b.HandleRequest(ctx, req)
	require.NoError(t, err)
	require.False(t, resp != nil && resp.IsError(), "response has error: %+v", resp.Error())
	require.Nil(t, resp)

	// Read the corresponding access token. This should force a refresh, which
	// should now return an invalidation from the server.
	req = &logical.Request{
		Operation: logical.ReadOperation,
		Path:      backend.CredsPathPrefix + `test`,
		Storage:   storage,
	}

	resp, err = b.HandleRequest(ctx, req)
	require.NoError(t, err)
	require.NotNil(t, resp)
	require.EqualError(t, resp.Error(), "token expired")
}

<<<<<<< HEAD
func TestScopesAndAudienceRequests(t *testing.T) {
	ctx, cancel := context.WithTimeout(context.Background(), 10*time.Second)
	defer cancel()

	client := testutil.MockClient{
		ID:     "hij",
		Secret: "def",
	}

	storage := &logical.InmemStorage{}

	b := New(Options{ProviderRegistry: provider.GlobalRegistry})
	require.NoError(t, b.Setup(ctx, &logical.BackendConfig{}))

	tp := testutil.NewMockTokenProvider()
	defer tp.Close()
=======
func TestDeviceCodeAuthAndExchange(t *testing.T) {
	ctx, cancel := context.WithTimeout(context.Background(), 10*time.Second)
	defer cancel()

	client := testutil.MockClient{ID: "abc"}

	auth := testutil.StaticMockDeviceCodeAuth(&devicecode.Auth{
		DeviceCode:              "xyz123",
		UserCode:                "ABCD-1234",
		VerificationURI:         "http://localhost/verify",
		VerificationURIComplete: "http://localhost/verify?user_code=ABCD-1234",
		ExpiresIn:               300,
		Interval:                5,
	})

	var i int32
	ch := make(chan struct{})
	exchange := func(deviceCode string, opts *provider.DeviceCodeExchangeOptions) (*provider.Token, error) {
		require.Equal(t, "xyz123", deviceCode)

		switch atomic.AddInt32(&i, 1) {
		case 1:
			// Pending.
			return testutil.AuthorizationPendingErrorMockDeviceCodeExchange(deviceCode, opts)
		case 2:
			// OK.
			close(ch)
			return &provider.Token{Token: &oauth2.Token{AccessToken: "hello"}}, nil
		default:
			require.Fail(t, "unexpected call to device code exchange", "iteration #%d", i)
			return nil, nil
		}
	}

	pr := provider.NewRegistry()
	pr.MustRegister("mock", testutil.MockFactory(
		testutil.MockWithDeviceCodeAuth(client, auth),
		testutil.MockWithDeviceCodeExchange(client, exchange),
	))

	storage := &logical.InmemStorage{}

	clk := clock.NewFakeClock(time.Now())

	b := backend.New(backend.Options{
		ProviderRegistry: pr,
		Clock:            k8sext.NewClock(clk),
	})
	require.NoError(t, b.Setup(ctx, &logical.BackendConfig{}))
	require.NoError(t, b.Initialize(ctx, &logical.InitializationRequest{Storage: storage}))
	defer b.Clean(ctx)
>>>>>>> e1a9cb64

	// Write configuration.
	req := &logical.Request{
		Operation: logical.UpdateOperation,
<<<<<<< HEAD
		Path:      configPath,
		Storage:   storage,
		Data: map[string]interface{}{
			"client_id":     client.ID,
			"client_secret": client.Secret,
			"provider":      "custom",
			"provider_options": map[string]string{
				"auth_code_url": "not-used",
				"token_url":     tp.GetServerURL() + "/token",
			},
=======
		Path:      backend.ConfigPath,
		Storage:   storage,
		Data: map[string]interface{}{
			"client_id": client.ID,
			"provider":  "mock",
>>>>>>> e1a9cb64
		},
	}

	resp, err := b.HandleRequest(ctx, req)
	require.NoError(t, err)
	require.False(t, resp != nil && resp.IsError(), "response has error: %+v", resp.Error())
	require.Nil(t, resp)

	// Write a valid credential.
	req = &logical.Request{
		Operation: logical.UpdateOperation,
<<<<<<< HEAD
		Path:      credsPathPrefix + `test`,
		Storage:   storage,
		Data: map[string]interface{}{
			"refresh_token": "test",
=======
		Path:      backend.CredsPathPrefix + `test`,
		Storage:   storage,
		Data: map[string]interface{}{
			"grant_type": devicecode.GrantType,
			"scopes":     []interface{}{"first", "second"},
>>>>>>> e1a9cb64
		},
	}

	resp, err = b.HandleRequest(ctx, req)
	require.NoError(t, err)
<<<<<<< HEAD
	require.False(t, resp != nil && resp.IsError(), "response has error: %+v", resp.Error())
	require.Nil(t, resp)

	req = &logical.Request{
		Operation: logical.ReadOperation,
		Path:      credsPathPrefix + `test`,
		Storage:   storage,
	}

	resp, err = b.HandleRequest(ctx, req)
	require.NoError(t, err)
	require.NotNil(t, resp)
	require.False(t, resp.IsError(), "response has error: %+v", resp.Error())
	require.NotNil(t, resp.Data["access_token"])
	v, err := url.ParseQuery(resp.Data["access_token"].(string))
	require.NoError(t, err)
	default_scopes := v["scopes"]
	require.NotNil(t, default_scopes)
	default_audience := v["audience"]
	require.NotNil(t, default_audience)

	req = &logical.Request{
		Operation: logical.ReadOperation,
		Path:      credsPathPrefix + `test`,
		Storage:   storage,
		Data: map[string]interface{}{
			"scopes": "scopea,scopec",
		},
=======
	require.NotNil(t, resp)
	require.False(t, resp.IsError(), "response has error: %+v", resp.Error())
	require.Equal(t, "ABCD-1234", resp.Data["user_code"])
	require.Equal(t, "http://localhost/verify", resp.Data["verification_uri"])
	require.Equal(t, "http://localhost/verify?user_code=ABCD-1234", resp.Data["verification_uri_complete"])
	require.NotEmpty(t, resp.Data["expire_time"])

	// Token should now be pending.
	req = &logical.Request{
		Operation: logical.ReadOperation,
		Path:      backend.CredsPathPrefix + `test`,
		Storage:   storage,
>>>>>>> e1a9cb64
	}

	resp, err = b.HandleRequest(ctx, req)
	require.NoError(t, err)
	require.NotNil(t, resp)
<<<<<<< HEAD
	require.False(t, resp.IsError(), "response has error: %+v", resp.Error())
	require.NotNil(t, resp.Data["access_token"])
	v, err = url.ParseQuery(resp.Data["access_token"].(string))
	require.NoError(t, err)
	require.Equal(t, []string{"scopea scopec"}, v["scopes"])
	require.Equal(t, default_audience, v["audience"])

	req = &logical.Request{
		Operation: logical.ReadOperation,
		Path:      credsPathPrefix + `test`,
		Storage:   storage,
		Data: map[string]interface{}{
			"audience": "specific",
		},
=======
	require.EqualError(t, resp.Error(), "token pending issuance")

	require.Equal(t, int32(1), i)

	// Skip forward 5 seconds; the token should issue.
	for !clk.HasWaiters() {
		runtime.Gosched()
	}
	clk.Step(5 * time.Second)

	select {
	case <-ch:
	case <-ctx.Done():
		require.Fail(t, "context expired waiting for device code exchange attempt")
>>>>>>> e1a9cb64
	}

	resp, err = b.HandleRequest(ctx, req)
	require.NoError(t, err)
	require.NotNil(t, resp)
	require.False(t, resp.IsError(), "response has error: %+v", resp.Error())
<<<<<<< HEAD
	require.NotNil(t, resp.Data["access_token"])
	v, err = url.ParseQuery(resp.Data["access_token"].(string))
	require.NoError(t, err)
	require.Equal(t, default_scopes, v["scopes"])
	require.Equal(t, []string{"specific"}, v["audience"])
=======
	require.Equal(t, "hello", resp.Data["access_token"])
	require.Equal(t, "Bearer", resp.Data["type"])
	require.Empty(t, resp.Data["expire_time"])
>>>>>>> e1a9cb64
}<|MERGE_RESOLUTION|>--- conflicted
+++ resolved
@@ -3,12 +3,9 @@
 import (
 	"context"
 	"fmt"
-<<<<<<< HEAD
 	"net/url"
-=======
 	"runtime"
 	"sync/atomic"
->>>>>>> e1a9cb64
 	"testing"
 	"time"
 
@@ -305,7 +302,6 @@
 	require.EqualError(t, resp.Error(), "token expired")
 }
 
-<<<<<<< HEAD
 func TestScopesAndAudienceRequests(t *testing.T) {
 	ctx, cancel := context.WithTimeout(context.Background(), 10*time.Second)
 	defer cancel()
@@ -317,12 +313,105 @@
 
 	storage := &logical.InmemStorage{}
 
-	b := New(Options{ProviderRegistry: provider.GlobalRegistry})
+	b := backend.New(backend.Options{ProviderRegistry: provider.GlobalRegistry})
 	require.NoError(t, b.Setup(ctx, &logical.BackendConfig{}))
 
 	tp := testutil.NewMockTokenProvider()
 	defer tp.Close()
-=======
+
+	// Write configuration.
+	req := &logical.Request{
+		Operation: logical.UpdateOperation,
+		Path:      backend.ConfigPath,
+		Storage:   storage,
+		Data: map[string]interface{}{
+			"client_id":     client.ID,
+			"client_secret": client.Secret,
+			"provider":      "custom",
+			"provider_options": map[string]string{
+				"auth_code_url": "not-used",
+				"token_url":     tp.GetServerURL() + "/token",
+			},
+		},
+	}
+
+	resp, err := b.HandleRequest(ctx, req)
+	require.NoError(t, err)
+	require.False(t, resp != nil && resp.IsError(), "response has error: %+v", resp.Error())
+	require.Nil(t, resp)
+
+	// Write a valid credential.
+	req = &logical.Request{
+		Operation: logical.UpdateOperation,
+		Path:      backend.CredsPathPrefix + `test`,
+		Storage:   storage,
+		Data: map[string]interface{}{
+			"refresh_token": "test",
+		},
+	}
+
+	resp, err = b.HandleRequest(ctx, req)
+	require.NoError(t, err)
+	require.False(t, resp != nil && resp.IsError(), "response has error: %+v", resp.Error())
+	require.Nil(t, resp)
+
+	req = &logical.Request{
+		Operation: logical.ReadOperation,
+		Path:      backend.CredsPathPrefix + `test`,
+		Storage:   storage,
+	}
+
+	resp, err = b.HandleRequest(ctx, req)
+	require.NoError(t, err)
+	require.NotNil(t, resp)
+	require.False(t, resp.IsError(), "response has error: %+v", resp.Error())
+	require.NotNil(t, resp.Data["access_token"])
+	v, err := url.ParseQuery(resp.Data["access_token"].(string))
+	require.NoError(t, err)
+	default_scopes := v["scopes"]
+	require.NotNil(t, default_scopes)
+	default_audience := v["audience"]
+	require.NotNil(t, default_audience)
+
+	req = &logical.Request{
+		Operation: logical.ReadOperation,
+		Path:      backend.CredsPathPrefix + `test`,
+		Storage:   storage,
+		Data: map[string]interface{}{
+			"scopes": "scopea,scopec",
+		},
+	}
+
+	resp, err = b.HandleRequest(ctx, req)
+	require.NoError(t, err)
+	require.NotNil(t, resp)
+	require.False(t, resp.IsError(), "response has error: %+v", resp.Error())
+	require.NotNil(t, resp.Data["access_token"])
+	v, err = url.ParseQuery(resp.Data["access_token"].(string))
+	require.NoError(t, err)
+	require.Equal(t, []string{"scopea,scopec"}, v["scopes"])
+	require.Equal(t, default_audience, v["audience"])
+
+	req = &logical.Request{
+		Operation: logical.ReadOperation,
+		Path:      backend.CredsPathPrefix + `test`,
+		Storage:   storage,
+		Data: map[string]interface{}{
+			"audience": "specific",
+		},
+	}
+
+	resp, err = b.HandleRequest(ctx, req)
+	require.NoError(t, err)
+	require.NotNil(t, resp)
+	require.False(t, resp.IsError(), "response has error: %+v", resp.Error())
+	require.NotNil(t, resp.Data["access_token"])
+	v, err = url.ParseQuery(resp.Data["access_token"].(string))
+	require.NoError(t, err)
+	require.Equal(t, default_scopes, v["scopes"])
+	require.Equal(t, []string{"specific"}, v["audience"])
+}
+
 func TestDeviceCodeAuthAndExchange(t *testing.T) {
 	ctx, cancel := context.WithTimeout(context.Background(), 10*time.Second)
 	defer cancel()
@@ -374,29 +463,15 @@
 	require.NoError(t, b.Setup(ctx, &logical.BackendConfig{}))
 	require.NoError(t, b.Initialize(ctx, &logical.InitializationRequest{Storage: storage}))
 	defer b.Clean(ctx)
->>>>>>> e1a9cb64
 
 	// Write configuration.
 	req := &logical.Request{
 		Operation: logical.UpdateOperation,
-<<<<<<< HEAD
-		Path:      configPath,
-		Storage:   storage,
-		Data: map[string]interface{}{
-			"client_id":     client.ID,
-			"client_secret": client.Secret,
-			"provider":      "custom",
-			"provider_options": map[string]string{
-				"auth_code_url": "not-used",
-				"token_url":     tp.GetServerURL() + "/token",
-			},
-=======
 		Path:      backend.ConfigPath,
 		Storage:   storage,
 		Data: map[string]interface{}{
 			"client_id": client.ID,
 			"provider":  "mock",
->>>>>>> e1a9cb64
 		},
 	}
 
@@ -408,53 +483,16 @@
 	// Write a valid credential.
 	req = &logical.Request{
 		Operation: logical.UpdateOperation,
-<<<<<<< HEAD
-		Path:      credsPathPrefix + `test`,
-		Storage:   storage,
-		Data: map[string]interface{}{
-			"refresh_token": "test",
-=======
 		Path:      backend.CredsPathPrefix + `test`,
 		Storage:   storage,
 		Data: map[string]interface{}{
 			"grant_type": devicecode.GrantType,
 			"scopes":     []interface{}{"first", "second"},
->>>>>>> e1a9cb64
-		},
-	}
-
-	resp, err = b.HandleRequest(ctx, req)
-	require.NoError(t, err)
-<<<<<<< HEAD
-	require.False(t, resp != nil && resp.IsError(), "response has error: %+v", resp.Error())
-	require.Nil(t, resp)
-
-	req = &logical.Request{
-		Operation: logical.ReadOperation,
-		Path:      credsPathPrefix + `test`,
-		Storage:   storage,
-	}
-
-	resp, err = b.HandleRequest(ctx, req)
-	require.NoError(t, err)
-	require.NotNil(t, resp)
-	require.False(t, resp.IsError(), "response has error: %+v", resp.Error())
-	require.NotNil(t, resp.Data["access_token"])
-	v, err := url.ParseQuery(resp.Data["access_token"].(string))
-	require.NoError(t, err)
-	default_scopes := v["scopes"]
-	require.NotNil(t, default_scopes)
-	default_audience := v["audience"]
-	require.NotNil(t, default_audience)
-
-	req = &logical.Request{
-		Operation: logical.ReadOperation,
-		Path:      credsPathPrefix + `test`,
-		Storage:   storage,
-		Data: map[string]interface{}{
-			"scopes": "scopea,scopec",
-		},
-=======
+		},
+	}
+
+	resp, err = b.HandleRequest(ctx, req)
+	require.NoError(t, err)
 	require.NotNil(t, resp)
 	require.False(t, resp.IsError(), "response has error: %+v", resp.Error())
 	require.Equal(t, "ABCD-1234", resp.Data["user_code"])
@@ -467,28 +505,11 @@
 		Operation: logical.ReadOperation,
 		Path:      backend.CredsPathPrefix + `test`,
 		Storage:   storage,
->>>>>>> e1a9cb64
-	}
-
-	resp, err = b.HandleRequest(ctx, req)
-	require.NoError(t, err)
-	require.NotNil(t, resp)
-<<<<<<< HEAD
-	require.False(t, resp.IsError(), "response has error: %+v", resp.Error())
-	require.NotNil(t, resp.Data["access_token"])
-	v, err = url.ParseQuery(resp.Data["access_token"].(string))
-	require.NoError(t, err)
-	require.Equal(t, []string{"scopea scopec"}, v["scopes"])
-	require.Equal(t, default_audience, v["audience"])
-
-	req = &logical.Request{
-		Operation: logical.ReadOperation,
-		Path:      credsPathPrefix + `test`,
-		Storage:   storage,
-		Data: map[string]interface{}{
-			"audience": "specific",
-		},
-=======
+	}
+
+	resp, err = b.HandleRequest(ctx, req)
+	require.NoError(t, err)
+	require.NotNil(t, resp)
 	require.EqualError(t, resp.Error(), "token pending issuance")
 
 	require.Equal(t, int32(1), i)
@@ -503,22 +524,13 @@
 	case <-ch:
 	case <-ctx.Done():
 		require.Fail(t, "context expired waiting for device code exchange attempt")
->>>>>>> e1a9cb64
-	}
-
-	resp, err = b.HandleRequest(ctx, req)
-	require.NoError(t, err)
-	require.NotNil(t, resp)
-	require.False(t, resp.IsError(), "response has error: %+v", resp.Error())
-<<<<<<< HEAD
-	require.NotNil(t, resp.Data["access_token"])
-	v, err = url.ParseQuery(resp.Data["access_token"].(string))
-	require.NoError(t, err)
-	require.Equal(t, default_scopes, v["scopes"])
-	require.Equal(t, []string{"specific"}, v["audience"])
-=======
+	}
+
+	resp, err = b.HandleRequest(ctx, req)
+	require.NoError(t, err)
+	require.NotNil(t, resp)
+	require.False(t, resp.IsError(), "response has error: %+v", resp.Error())
 	require.Equal(t, "hello", resp.Data["access_token"])
 	require.Equal(t, "Bearer", resp.Data["type"])
 	require.Empty(t, resp.Data["expire_time"])
->>>>>>> e1a9cb64
 }