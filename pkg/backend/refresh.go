package backend

import (
	"context"
	"time"

	"github.com/hashicorp/vault/sdk/framework"
	"github.com/hashicorp/vault/sdk/helper/locksutil"
	"github.com/hashicorp/vault/sdk/logical"
	"github.com/puppetlabs/vault-plugin-secrets-oauthapp/pkg/provider"
<<<<<<< HEAD
	"golang.org/x/oauth2"
=======
>>>>>>> 34a44567
)

func tokenValid(tok *provider.Token, data *framework.FieldData) bool {
	if !tok.Valid() {
		return false
	}
	if data == nil {
		return true
	}
	if minsecondsstr, ok := data.GetOk("minimum_seconds"); ok {
		minseconds := minsecondsstr.(int)
		zeroTime := time.Time{}
		if tok.Expiry != zeroTime && time.Until(tok.Expiry).Seconds() < float64(minseconds) {
			return false
		}
	}
	return true
}

func getTokenLocked(ctx context.Context, storage logical.Storage, key string) (*provider.Token, error) {
	entry, err := storage.Get(ctx, key)
	if err != nil {
		return nil, err
	} else if entry == nil {
		return nil, nil
	}

	tok := &provider.Token{}
	if err := entry.DecodeJSON(tok); err != nil {
		return nil, err
	}

	return tok, nil
}

<<<<<<< HEAD
func (b *backend) getExchangeConfig(ctx context.Context, storage logical.Storage) (provider.ExchangeConfig, error) {
	c, err := getConfig(ctx, storage)
	if err != nil {
		return nil, err
	} else if c == nil {
		return nil, ErrNotConfigured
	}

	p, err := c.provider(b.providerRegistry)
	if err != nil {
		return nil, err
	}

	return p.NewExchangeConfigBuilder(c.ClientID, c.ClientSecret).Build(), nil
}

func (b *backend) refreshToken(ctx context.Context, storage logical.Storage, key string, data *framework.FieldData) (*oauth2.Token, error) {
	b.credMut.Lock()
	defer b.credMut.Unlock()
=======
func (b *backend) getToken(ctx context.Context, storage logical.Storage, key string) (*provider.Token, error) {
	lock := locksutil.LockForKey(b.locks, key)
	lock.RLock()
	defer lock.RUnlock()

	return getTokenLocked(ctx, storage, key)
}

func (b *backend) refreshToken(ctx context.Context, storage logical.Storage, key string, data *framework.FieldData) (*provider.Token, error) {
	lock := locksutil.LockForKey(b.locks, key)
	lock.Lock()
	defer lock.Unlock()
>>>>>>> 34a44567

	// In case someone else refreshed this token from under us, we'll re-request
	// it here with the lock acquired.
	tok, err := getTokenLocked(ctx, storage, key)
	switch {
	case err != nil:
		return nil, err
	case tok == nil:
		return nil, nil
	case tokenValid(tok, data) || tok.RefreshToken == "":
		return tok, nil
	}

	tok.AccessToken = ""

<<<<<<< HEAD
	// Refresh.
	ec, err := b.getExchangeConfig(ctx, storage)
	if err != nil {
		return nil, err
	}
	src := ec.TokenSource(ctx, tok)

	refreshed, err := src.Token()
=======
	c, err := b.getCache(ctx, storage)
	if err != nil {
		return nil, err
	} else if c == nil {
		return nil, ErrNotConfigured
	}

	// Refresh.
	refreshed, err := c.Provider.NewExchangeConfigBuilder(c.Config.ClientID, c.Config.ClientSecret).
		Build().
		Refresh(ctx, tok)
>>>>>>> 34a44567
	if err != nil {
		b.logger.Warn("unable to refresh token", "key", key, "error", err)
		return tok, nil
	}

	// Store the new token.
	entry, err := logical.StorageEntryJSON(key, refreshed)
	if err != nil {
		return nil, err
	}

	if err := storage.Put(ctx, entry); err != nil {
		return nil, err
	}

	return refreshed, nil
}

func (b *backend) getRefreshToken(ctx context.Context, storage logical.Storage, key string, data *framework.FieldData) (*provider.Token, error) {
	tok, err := b.getToken(ctx, storage, key)
	if err != nil {
		return nil, err
	} else if tok == nil {
		return nil, nil
	}

	if !tokenValid(tok, data) {
		return b.refreshToken(ctx, storage, key, data)
	}

	return tok, nil
}

func (b *backend) refreshPeriodic(ctx context.Context, req *logical.Request) error {
	view := logical.NewStorageView(req.Storage, credsPathPrefix)
	return logical.ScanView(ctx, view, func(path string) {
		key := view.ExpandKey(path)

		if _, err := b.getRefreshToken(ctx, req.Storage, key, nil); err != nil {
			b.logger.Error("unable to refresh token", "key", key, "error", err)
		}
	})
}<|MERGE_RESOLUTION|>--- conflicted
+++ resolved
@@ -8,10 +8,6 @@
 	"github.com/hashicorp/vault/sdk/helper/locksutil"
 	"github.com/hashicorp/vault/sdk/logical"
 	"github.com/puppetlabs/vault-plugin-secrets-oauthapp/pkg/provider"
-<<<<<<< HEAD
-	"golang.org/x/oauth2"
-=======
->>>>>>> 34a44567
 )
 
 func tokenValid(tok *provider.Token, data *framework.FieldData) bool {
@@ -47,27 +43,17 @@
 	return tok, nil
 }
 
-<<<<<<< HEAD
 func (b *backend) getExchangeConfig(ctx context.Context, storage logical.Storage) (provider.ExchangeConfig, error) {
-	c, err := getConfig(ctx, storage)
+	c, err := b.getCache(ctx, storage)
 	if err != nil {
 		return nil, err
 	} else if c == nil {
 		return nil, ErrNotConfigured
 	}
 
-	p, err := c.provider(b.providerRegistry)
-	if err != nil {
-		return nil, err
-	}
-
-	return p.NewExchangeConfigBuilder(c.ClientID, c.ClientSecret).Build(), nil
+	return c.Provider.NewExchangeConfigBuilder(c.Config.ClientID, c.Config.ClientSecret).Build(), nil
 }
 
-func (b *backend) refreshToken(ctx context.Context, storage logical.Storage, key string, data *framework.FieldData) (*oauth2.Token, error) {
-	b.credMut.Lock()
-	defer b.credMut.Unlock()
-=======
 func (b *backend) getToken(ctx context.Context, storage logical.Storage, key string) (*provider.Token, error) {
 	lock := locksutil.LockForKey(b.locks, key)
 	lock.RLock()
@@ -80,7 +66,6 @@
 	lock := locksutil.LockForKey(b.locks, key)
 	lock.Lock()
 	defer lock.Unlock()
->>>>>>> 34a44567
 
 	// In case someone else refreshed this token from under us, we'll re-request
 	// it here with the lock acquired.
@@ -96,28 +81,13 @@
 
 	tok.AccessToken = ""
 
-<<<<<<< HEAD
 	// Refresh.
 	ec, err := b.getExchangeConfig(ctx, storage)
 	if err != nil {
 		return nil, err
 	}
-	src := ec.TokenSource(ctx, tok)
+	refreshed, err := ec.Refresh(ctx, tok)
 
-	refreshed, err := src.Token()
-=======
-	c, err := b.getCache(ctx, storage)
-	if err != nil {
-		return nil, err
-	} else if c == nil {
-		return nil, ErrNotConfigured
-	}
-
-	// Refresh.
-	refreshed, err := c.Provider.NewExchangeConfigBuilder(c.Config.ClientID, c.Config.ClientSecret).
-		Build().
-		Refresh(ctx, tok)
->>>>>>> 34a44567
 	if err != nil {
 		b.logger.Warn("unable to refresh token", "key", key, "error", err)
 		return tok, nil
